--- conflicted
+++ resolved
@@ -1,12 +1,9 @@
-<<<<<<< HEAD
-=======
 google-compute-engine-oslogin (1.0.5-1+deb9) unstable; urgency=low
 
   * JSON parser accepts string types for int64 values.
 
  -- MAINTAINER <gc-team@google.com>  Tue, 06 Oct 2017 12:00:00 -0700
 
->>>>>>> 14a94032
 google-compute-engine-oslogin (1.0.4-1+deb9) unstable; urgency=low
 
   * JSON parser casts uid and gid to unsigned integers.

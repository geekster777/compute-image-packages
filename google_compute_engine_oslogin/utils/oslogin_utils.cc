// Copyright 2017 Google Inc. All Rights Reserved.
//
// Licensed under the Apache License, Version 2.0 (the "License");
// you may not use this file except in compliance with the License.
// You may obtain a copy of the License at
//
//     http://www.apache.org/licenses/LICENSE-2.0
//
// Unless required by applicable law or agreed to in writing, software
// distributed under the License is distributed on an "AS IS" BASIS,
// WITHOUT WARRANTIES OR CONDITIONS OF ANY KIND, either express or implied.
// See the License for the specific language governing permissions and
// limitations under the License.

// Requires libcurl4-openssl-dev libjson0 and libjson0-dev
#include <curl/curl.h>
#include <errno.h>
#include <json-c/json.h>
#include <stdio.h>
#include <time.h>
#include <cstring>
#include <iostream>
#include <sstream>

#include "oslogin_utils.h"

using std::string;

// Maximum number of retries for HTTP requests.
const int kMaxRetries = 1;

namespace oslogin_utils {

BufferManager::BufferManager(char* buf, size_t buflen)
    : buf_(buf), buflen_(buflen) {}

bool BufferManager::AppendString(const string& value, char** buffer,
                                 int* errnop) {
  size_t bytes_to_write = value.length() + 1;
  if (!CheckSpaceAvailable(bytes_to_write)) {
    *errnop = ERANGE;
    return false;
  }
  *buffer = static_cast<char*>(Reserve(bytes_to_write));
  strncpy(*buffer, value.c_str(), bytes_to_write);
  return true;
}

bool BufferManager::CheckSpaceAvailable(size_t bytes_to_write) const {
  if (bytes_to_write > buflen_) {
    return false;
  }
  return true;
}

void* BufferManager::Reserve(size_t bytes) {
  if (buflen_ < bytes) {
    std::cerr << "Attempted to reserve more bytes than the buffer can hold!"
              << "\n";
    abort();
  }
  void* result = buf_;
  buf_ += bytes;
  buflen_ -= bytes;
  return result;
}

NssCache::NssCache(int cache_size)
    : cache_size_(cache_size),
      passwd_cache_(cache_size),
      page_token_(""),
      on_last_page_(false) {}

void NssCache::Reset() {
  page_token_ = "";
  index_ = 0;
  passwd_cache_.clear();
  on_last_page_ = false;
}

bool NssCache::HasNextPasswd() {
  return index_ < passwd_cache_.size() && !passwd_cache_[index_].empty();
}

bool NssCache::GetNextPasswd(BufferManager* buf, passwd* result, int* errnop) {
  if (!HasNextPasswd()) {
    *errnop = ENOENT;
    return false;
  }
  string cached_passwd = passwd_cache_[index_];
  bool success = ParseJsonToPasswd(cached_passwd, result, buf, errnop);
  if (success) {
    index_++;
  }
  return success;
}

bool NssCache::LoadJsonArrayToCache(string response) {
  Reset();
  json_object* root = NULL;
  root = json_tokener_parse(response.c_str());
  if (root == NULL) {
    return false;
  }
  // First grab the page token.
  json_object* page_token_object;
  if (json_object_object_get_ex(root, "nextPageToken", &page_token_object)) {
    page_token_ = json_object_get_string(page_token_object);
  } else {
    // If the page token is not found, we've reached the end of the database.
    page_token_ = "";
    on_last_page_ = true;
  }
  // Now grab all of the loginProfiles.
  json_object* login_profiles = NULL;
  if (!json_object_object_get_ex(root, "loginProfiles", &login_profiles)) {
    page_token_ = "";
    return false;
  }
  if (json_object_get_type(login_profiles) != json_type_array) {
    return false;
  }
  int arraylen = json_object_array_length(login_profiles);
  if (arraylen == 0 || arraylen > cache_size_) {
    page_token_ = "";
    return false;
  }
  for (int i = 0; i < arraylen; i++) {
    json_object* profile = json_object_array_get_idx(login_profiles, i);
    passwd_cache_.push_back(
        json_object_to_json_string_ext(profile, JSON_C_TO_STRING_PLAIN));
  }
  return true;
}

size_t OnCurlWrite(void* buf, size_t size, size_t nmemb, void* userp) {
  if (userp) {
    std::ostream& os = *static_cast<std::ostream*>(userp);
    std::streamsize len = size * nmemb;
    if (os.write(static_cast<char*>(buf), len)) {
      return len;
    }
  }
  return 0;
}

bool HttpGet(const string& url, string* response, long* http_code) {
  if (response == NULL || http_code == NULL) {
    return false;
  }
  CURLcode code(CURLE_FAILED_INIT);
  curl_global_init(CURL_GLOBAL_ALL);
  CURL* curl = curl_easy_init();
  std::ostringstream response_stream;
  int retry_count = 0;
  if (curl) {
    struct curl_slist* header_list = NULL;
    header_list = curl_slist_append(header_list, "Metadata-Flavor: Google");
    if (header_list == NULL) {
      curl_global_cleanup();
      return false;
    }
    do {
      response_stream.str("");
      response_stream.clear();
      curl_easy_setopt(curl, CURLOPT_HTTPHEADER, header_list);
      curl_easy_setopt(curl, CURLOPT_WRITEFUNCTION, &OnCurlWrite);
      curl_easy_setopt(curl, CURLOPT_FILE, &response_stream);
      curl_easy_setopt(curl, CURLOPT_TIMEOUT, 5);
      curl_easy_setopt(curl, CURLOPT_URL, url.c_str());

      code = curl_easy_perform(curl);
      if (code != CURLE_OK) {
        return false;
      }
      curl_easy_getinfo(curl, CURLINFO_RESPONSE_CODE, http_code);
    } while (retry_count++ < kMaxRetries && *http_code == 500);
    curl_slist_free_all(header_list);
    curl_global_cleanup();
  }
  *response = response_stream.str();
  return true;
}

string UrlEncode(const string& param) {
  CURL* curl = curl_easy_init();
  char* encoded = curl_easy_escape(curl, param.c_str(), param.length());
  if (encoded == NULL) {
    curl_easy_cleanup(curl);
    return "";
  }
  string encoded_param = encoded;
  curl_free(encoded);
  curl_easy_cleanup(curl);
  return encoded_param;
}

bool ValidatePasswd(struct passwd* result, BufferManager* buf,
                    int* errnop) {
  // OS Login disallows uids less than or equal to 1000
  if (result->pw_uid <= 1000) {
    *errnop = EINVAL;
    return false;
  }
  if (result->pw_gid == 0) {
    *errnop = EINVAL;
    return false;
  }
  if (strlen(result->pw_name) == 0) {
    *errnop = EINVAL;
    return false;
  }
  if (strlen(result->pw_dir) == 0) {
    string home_dir = "/home/";
    home_dir.append(result->pw_name);
    if (!buf->AppendString(home_dir, &result->pw_dir, errnop)) {
      return false;
    }
  }
  if (strlen(result->pw_shell) == 0) {
    if (!buf->AppendString("/bin/bash", &result->pw_shell, errnop)) {
      return false;
    }
  }

  // OS Login does not utilize the passwd field and reserves the gecos field.
  // Set these to be empty.
  if (!buf->AppendString("", &result->pw_gecos, errnop)) {
    return false;
  }
  if (!buf->AppendString("", &result->pw_passwd, errnop)) {
    return false;
  }
  return true;
}

std::vector<string> ParseJsonToSshKeys(string response) {
  std::vector<string> result;
  json_object* root = NULL;
  root = json_tokener_parse(response.c_str());
  if (root == NULL) {
    return result;
  }
  // Locate the sshPublicKeys object.
  json_object* login_profiles = NULL;
  if (!json_object_object_get_ex(root, "loginProfiles", &login_profiles)) {
    return result;
  }
  if (json_object_get_type(login_profiles) != json_type_array) {
    return result;
  }
  login_profiles = json_object_array_get_idx(login_profiles, 0);

  json_object* ssh_public_keys = NULL;
  if (!json_object_object_get_ex(login_profiles, "sshPublicKeys",
                                 &ssh_public_keys)) {
    return result;
  }

  if (json_object_get_type(ssh_public_keys) != json_type_object) {
    return result;
  }
  json_object_object_foreach(ssh_public_keys, key, val) {
    json_object* iter;
    if (!json_object_object_get_ex(ssh_public_keys, key, &iter)) {
      return result;
    }
    if (json_object_get_type(iter) != json_type_object) {
      continue;
    }
    string key_to_add = "";
    bool expired = false;
    json_object_object_foreach(iter, key, val) {
      string string_key(key);
      int val_type = json_object_get_type(val);
      if (string_key == "key") {
        if (val_type != json_type_string) {
          continue;
        }
        key_to_add = (char*)json_object_get_string(val);
      }
      if (string_key == "expiration_time_usec") {
        if (val_type == json_type_int || val_type == json_type_string) {
          uint64_t expiry_usec = (uint64_t)json_object_get_int64(val);
          struct timeval tp;
          gettimeofday(&tp, NULL);
          uint64_t cur_usec = tp.tv_sec * 1000000 + tp.tv_usec;
          expired = cur_usec > expiry_usec;
        } else {
          continue;
        }
      }
    }
    if (!key_to_add.empty() && !expired) {
      result.push_back(key_to_add);
    }
  }
  return result;
}

bool ParseJsonToPasswd(string response, struct passwd* result,
                       BufferManager* buf, int* errnop) {
  json_object* root = NULL;
  root = json_tokener_parse(response.c_str());
  if (root == NULL) {
    *errnop = ENOENT;
    return false;
  }
  json_object* login_profiles = NULL;
  // If this is called from getpwent_r, loginProfiles won't be in the response.
  if (json_object_object_get_ex(root, "loginProfiles", &login_profiles)) {
    if (json_object_get_type(login_profiles) != json_type_array) {
      return false;
    }
    root = login_profiles;
    root = json_object_array_get_idx(root, 0);
  }
  // Locate the posixAccounts object.
  json_object* posix_accounts = NULL;
  if (!json_object_object_get_ex(root, "posixAccounts", &posix_accounts)) {
    *errnop = ENOENT;
    return false;
  }
  if (json_object_get_type(posix_accounts) != json_type_array) {
    return false;
  }
  posix_accounts = json_object_array_get_idx(posix_accounts, 0);

  // Populate with some default values that ValidatePasswd can detect if they
  // are not set.
  result->pw_uid = 0;
  result->pw_shell = (char*)"";
  result->pw_name = (char*)"";
  result->pw_dir = (char*)"";

  // Iterate through the json response and populate the passwd struct.
  if (json_object_get_type(posix_accounts) != json_type_object) {
    return false;
  }
  json_object_object_foreach(posix_accounts, key, val) {
    int val_type = json_object_get_type(val);
    // Convert char* to c++ string for easier comparison.
    string string_key(key);

    if (string_key == "uid") {
      if (val_type == json_type_int || val_type == json_type_string) {
        result->pw_uid = (uint32_t)json_object_get_int64(val);
        if (result->pw_uid == 0) {
          *errnop = EINVAL;
          return false;
        }
      } else {
        *errnop = EINVAL;
        return false;
      }
<<<<<<< HEAD
      result->pw_uid = (uint32_t)json_object_get_int64(val);
=======
>>>>>>> 14a94032
    } else if (string_key == "gid") {
      if (val_type == json_type_int || val_type == json_type_string) {
        result->pw_gid = (uint32_t)json_object_get_int64(val);
        // Use the uid as the default group when gid is not set or is zero.
        if (result->pw_gid == 0) {
          result->pw_gid = result->pw_uid;
        }
      } else {
        *errnop = EINVAL;
        return false;
      }
<<<<<<< HEAD
      result->pw_gid = (uint32_t)json_object_get_int64(val);
=======
>>>>>>> 14a94032
    } else if (string_key == "username") {
      if (val_type != json_type_string) {
        *errnop = EINVAL;
        return false;
      }
      if (!buf->AppendString((char*)json_object_get_string(val),
                             &result->pw_name, errnop)) {
        return false;
      }
    } else if (string_key == "homeDirectory") {
      if (val_type != json_type_string) {
        *errnop = EINVAL;
        return false;
      }
      if (!buf->AppendString((char*)json_object_get_string(val),
                             &result->pw_dir, errnop)) {
        return false;
      }
    } else if (string_key == "shell") {
      if (val_type != json_type_string) {
        *errnop = EINVAL;
        return false;
      }
      if (!buf->AppendString((char*)json_object_get_string(val),
                             &result->pw_shell, errnop)) {
        return false;
      }
    }
  }

  return ValidatePasswd(result, buf, errnop);
}


string ParseJsonToEmail(string response) {
  json_object* root = NULL;
  root = json_tokener_parse(response.c_str());
  if (root == NULL) {
    return "";
  }
  // Locate the email object.
  json_object* login_profiles = NULL;
  if (!json_object_object_get_ex(root, "loginProfiles", &login_profiles)) {
    return "";
  }
  if (json_object_get_type(login_profiles) != json_type_array) {
    return "";
  }
  login_profiles = json_object_array_get_idx(login_profiles, 0);
  json_object* email = NULL;
  if (!json_object_object_get_ex(login_profiles, "name", &email)) {
    return "";
  }
  return (char*)json_object_get_string(email);
}

bool ParseJsonToAuthorizeResponse(string response) {
  json_object* root = NULL;
  root = json_tokener_parse(response.c_str());
  if (root == NULL) {
    return false;
  }
  json_object* success = NULL;
  if (!json_object_object_get_ex(root, "success", &success)) {
    return false;
  }
  return (bool)json_object_get_boolean(success);
}
}  // namespace oslogin_utils<|MERGE_RESOLUTION|>--- conflicted
+++ resolved
@@ -353,10 +353,6 @@
         *errnop = EINVAL;
         return false;
       }
-<<<<<<< HEAD
-      result->pw_uid = (uint32_t)json_object_get_int64(val);
-=======
->>>>>>> 14a94032
     } else if (string_key == "gid") {
       if (val_type == json_type_int || val_type == json_type_string) {
         result->pw_gid = (uint32_t)json_object_get_int64(val);
@@ -368,10 +364,6 @@
         *errnop = EINVAL;
         return false;
       }
-<<<<<<< HEAD
-      result->pw_gid = (uint32_t)json_object_get_int64(val);
-=======
->>>>>>> 14a94032
     } else if (string_key == "username") {
       if (val_type != json_type_string) {
         *errnop = EINVAL;

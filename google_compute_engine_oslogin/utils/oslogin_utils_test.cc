--- conflicted
+++ resolved
@@ -195,8 +195,6 @@
   ASSERT_STREQ(result.pw_dir, "/home/foo");
 }
 
-<<<<<<< HEAD
-=======
 TEST(ParseJsonPasswdTest, ParseJsonToPasswdSucceedsWithStringUid) {
   string test_user =
       "{\"loginProfiles\":[{\"name\":\"foo@example.com\",\"posixAccounts\":["
@@ -217,7 +215,6 @@
   ASSERT_STREQ(result.pw_dir, "/home/foo");
 }
 
->>>>>>> 14a94032
 TEST(ParseJsonPasswdTest, ParseJsonToPasswdNoLoginProfilesSucceeds) {
   string test_user =
       "{\"name\":\"foo@example.com\",\"posixAccounts\":["

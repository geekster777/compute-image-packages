--- conflicted
+++ resolved
@@ -15,10 +15,6 @@
 
 """Get the accounts desired to be present on the VM."""
 
-<<<<<<< HEAD
-=======
-import json
->>>>>>> 667603aa
 import logging
 import time
 import urllib2
@@ -101,27 +97,12 @@
         response_info = response.info()
         if response_info and response_info.has_key('etag'):
           etag = response_info.getheader('etag')
-<<<<<<< HEAD
-        attribute_value = response.read()
-        logging.debug('response: %s', attribute_value)
-        return (attribute_value, etag)
-      except urllib2.URLError as e:
-        if e.code == 404:
-          # The attribute doesn't exist. Return None. 
-          # No need to log a warning.
-          return None
-        logging.warning(
-            'Error while trying to fetch attribute: %s',
-            e)
-      except ValueError as e:
-=======
         attributes_string = response.read()
         logging.debug('project attributes: %s', attributes_string)
         attributes = json.loads(attributes_string)
         if attributes and attributes.has_key('sshKeys'):
           return True
       except (urllib2.URLError, ValueError) as e:
->>>>>>> 667603aa
         logging.warning(
             'Error while trying to fetch attribute: %s',
             e)
